--- conflicted
+++ resolved
@@ -140,17 +140,10 @@
     }
     bytes_written += WriteBufferWithBeastEscapes(beast_frame_buf + bytes_written, mlat_12mhz_counter_buf, 6);
 
-<<<<<<< HEAD
-    // Write RSSI Byte. 255 = 0dBm, 0 = -96dBm.
-    // Note: Divide power level by 2 since beast power level gets logged, then squared. Divide by 10 to convert from dB
-    // (power) to log value.
-    uint8_t rssi_byte = static_cast<uint8_t>(255.0f * powf(10.0f, (packet.GetRSSIdBm() / 2 / 10)));
-=======
     // Use lookup table to convert RSSI from dBm to Beast power level (sqrt of un-logged dBFS, mutliplied by 255).
     uint16_t rssi_lut_index =
         MIN(MAX(packet.GetRSSIdBm() - kMinRSSIdBm, 0), static_cast<int>(sizeof(kRSSIdBmToRSSIdBFS) - 1));
     uint8_t rssi_byte = static_cast<uint8_t>(kRSSIdBmToRSSIdBFS[rssi_lut_index]);
->>>>>>> b32af298
     bytes_written += WriteBufferWithBeastEscapes(beast_frame_buf + bytes_written, &rssi_byte, 1);
 
     // Write packet buffer with escape characters.
