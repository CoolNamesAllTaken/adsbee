--- conflicted
+++ resolved
@@ -22,6 +22,9 @@
     aircraft.last_message_timestamp_ms = 1000;
     aircraft.last_message_signal_strength_dbm = -75;
     aircraft.last_message_signal_quality_db = 2;
+    aircraft.stats_frames_received_in_last_interval = 4;
+    aircraft.stats_mode_ac_frames_received_in_last_interval = 1;
+    aircraft.stats_mode_s_frames_received_in_last_interval = 3;
     aircraft.stats_frames_received_in_last_interval = 4;
     aircraft.stats_mode_ac_frames_received_in_last_interval = 1;
     aircraft.stats_mode_s_frames_received_in_last_interval = 3;
@@ -56,11 +59,13 @@
     WriteCSBeeAircraftMessageStr(message, aircraft);
     std::string_view message_view(message);
     printf("%s\r\n", message_view.data());
+    printf("%s\r\n", message_view.data());
     std::string_view token = GetNextToken(&message_view);
     EXPECT_EQ(token.compare("#A:12345E"), 0);            // ICAO Address
     EXPECT_EQ(GetNextToken().compare("FFFFFFFF"), 0);    // Flags
     EXPECT_EQ(GetNextToken().compare("ABCDEFG"), 0);     // Callsign
     EXPECT_EQ(GetNextToken().compare("1234"), 0);        // Squawk
+    EXPECT_EQ(GetNextToken().compare("6"), 0);           // Emitter Category
     EXPECT_EQ(GetNextToken().compare("6"), 0);           // Emitter Category
     EXPECT_EQ(GetNextToken().compare("-120.65432"), 0);  // Latitude [deg]
     EXPECT_EQ(GetNextToken().compare("-80.12346"), 0);   // Longitude [deg]
@@ -71,6 +76,8 @@
     EXPECT_EQ(GetNextToken().compare("-200"), 0);        // Vertical Rate [fpm]
     EXPECT_EQ(GetNextToken().compare("-75"), 0);         // Signal Strength [dBm]
     EXPECT_EQ(GetNextToken().compare("2"), 0);           // Signal Qualtiy [dB]
+    EXPECT_EQ(GetNextToken().compare("1"), 0);           // Mode AC Frames Per Second
+    EXPECT_EQ(GetNextToken().compare("3"), 0);           // Mode S Frames Per Second
     EXPECT_EQ(GetNextToken().compare("1"), 0);           // Mode AC Frames Per Second
     EXPECT_EQ(GetNextToken().compare("3"), 0);           // Mode S Frames Per Second
     // Use an std::string here as a hack, since we don't want to bother with copying the whole string to another buffer
@@ -85,18 +92,14 @@
     EXPECT_EQ((sysinfo & (0b11 << 16)) >> 16, 0b11u);     // SDA
     EXPECT_EQ((sysinfo & (0b1 << 18)) >> 18, 0b1u);       // GAOK
     EXPECT_EQ((sysinfo & (0b11 << 19)) >> 19, 6u >> 1);   // GAOD
+    EXPECT_EQ((sysinfo & (0b11 << 19)) >> 19, 6u >> 1);   // GAOD
     EXPECT_EQ((sysinfo & (0b1 << 21)) >> 21, 0u);         // GAOR
     EXPECT_EQ((sysinfo & (0b1111111 << 22)) >> 22, 20u);  // MDIM
     // Check CRC
     std::string_view crc_str = GetNextToken();
     char calculated_crc_string[kCRCMaxNumChars + 1];
-<<<<<<< HEAD
     sprintf(calculated_crc_string, "%X\r\n",
             CalculateCRC16((uint8_t*)message, message_view.length() - crc_str.length()));
     printf("Reported CRC=%s Calculated CRC=%s\r\n", std::string(crc_str).c_str(), calculated_crc_string);
-=======
-    sprintf(calculated_crc_string, "%X", CalculateCRC16((uint8_t*)message, message_view.length() - crc_str.length()));
-    printf("%s\r\n", calculated_crc_string);
->>>>>>> 80927d15
     EXPECT_EQ(crc_str.compare(calculated_crc_string), 0);
 }